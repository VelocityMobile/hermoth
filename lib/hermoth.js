/**
 * A simple implementation of the publish/subscribe messaging pattern on top of
 * an AMQP-compatible message broker.
 */
import { connect } from 'amqplib'
import { delay } from 'bluebird'
import uuid from 'uuid'
import { PrefixedLogger } from './services/utils'

const log = new PrefixedLogger('pubsub')

class Hermoth {
  constructor(amqpEndpoint, amqpExchangeName, connectionRetryDelay = 2000) {
    this.amqpEndpoint = amqpEndpoint
    this.amqpExchangeName = amqpExchangeName
    this.connectionRetryDelay = Number(connectionRetryDelay)
    this.listeners = {}
  }

  /**
   * Connects to the message broker and initializes the message exchanged and
   * queues.
   *
   * @return {Promise}
   */
  async init() {
    const conn = await this.doConnect(this.amqpEndpoint, this.connectionRetryDelay)
    conn.once('close', () => {
      log.error('Connection to message broker lost.')
      return this.init(this.amqpEndpoint, this.amqpExchangeName)
    })

    this.channel = await conn.createChannel()

    // Create exchange if it doesn't exist. All messages are sent to this exchange.
    await this.channel.assertExchange(this.amqpExchangeName, 'fanout', { durable: false })

    // Create queue if it doesn't exist. All messages are received from this queue.
    const queue = await this.channel.assertQueue('', { exclusive: true })
    this.channel.bindQueue(queue.queue, this.amqpExchangeName, '')
    return this.channel.consume(queue.queue, this.consume.bind(this), { noAck: true })
  }

  /**
   * Establishes a connection to the message broker.
   *
   * If the connection cannot be established, will keep on trying periodically.
   *
   * @return {Object} An object representing the connection.
   */
  async doConnect() {
    let conn
    let connected = false
    do {
      try {
        conn = await connect(this.amqpEndpoint) // eslint-disable-line no-await-in-loop
        connected = true
        log.info(`Connected to message broker ${this.connDetails()} `)
      } catch (err) {
        connected = false
        log.error(`Failed to connect to ${this.connDetails()}: ${err.code}. Retrying in ${this.connectionRetryDelay / 1000} seconds..`) // eslint-disable-line max-len
        await delay(this.connectionRetryDelay) // eslint-disable-line no-await-in-loop
      }
    } while (!connected)

    return conn
  }

  /**
   * Registers a callback as a listener for the specified message.
   *
   * Such listener will be invoked every time the specified message is received.
   *
   * @param {String}   name     - The message to subscribe.
   * @param {Function} listener - A callback that will be invoked every time the
   *                              subscribed message is received and passed the
   *                              message's payload as an argument.
   *
   * @example
   * subscribe('message_name', (payload) => {
   *   doSomethingWith(payload)
   * })
   */
  subscribe(name, listener) {
    if (this.listeners[name]) {
      this.listeners[name].append(listener)
    } else {
      this.listeners[name] = [listener]
    }
  }

  /**
   * Publishes a message, taking care of JSON-encoding the payload.
   *
   * Note that since publishing a message is a fire-and-forget operation, it is safe
   * to invoke this function synchronously i.e. without using the `await` keyword.
   *
   * @param  {String} name    - The message name.
   * @param  {Object} payload - The message payload.
   * @return {Boolean}        - Whether the message was sent successfully.
   */
  async publish(name, payload) {
    const id = uuid.v4()
    const message = JSON.stringify({ name, id, payload: payload.toJSON ? payload.toJSON() : payload })
    const blob = Buffer.from(message)
    const sent = await this.channel.publish(this.amqpExchangeName, '', blob)
    if (!sent) {
      log.warn(`Could not publish message ${name}!`)
    } else {
      log.info(`Message "${name}" published (${id})`)
    }
    return sent
  }

  /**
   * Consumes messages received from the message broker, taking care of JSON-decoding
   * the payload and calling the right listener(s).
   *
   * @param  {{ content: Buffer }}
   */
  consume({ content: blob }) {
    let message
    try {
      message = JSON.parse(blob)
    } catch (err) {
      if (err.constructor !== SyntaxError) {
        throw err
      }
      log.error('Unable to decode message!')
    }
    if (this.listeners[message.name]) {
      log.info(`Message "${message.name}" received (${message.id})`)
<<<<<<< HEAD
      this.listeners[message.name].forEach(listener => Promise.resolve(listener.call(this, message.payload, message.name))) // eslint-disable-line max-len
=======
      this.listeners[message.name].forEach(listener => listener.call(null, message.payload, message.name, message.id))
>>>>>>> 7520c38e
    }
  }

  connDetails() {
    const endpoint = this.amqpEndpoint.includes('@') ? this.amqpEndpoint.split('@')[1] : this.amqpEndpoint
    return `[endpoint: ${endpoint}, exhange: ${this.amqpExchangeName}]`
  }

}

export default Hermoth<|MERGE_RESOLUTION|>--- conflicted
+++ resolved
@@ -130,11 +130,7 @@
     }
     if (this.listeners[message.name]) {
       log.info(`Message "${message.name}" received (${message.id})`)
-<<<<<<< HEAD
-      this.listeners[message.name].forEach(listener => Promise.resolve(listener.call(this, message.payload, message.name))) // eslint-disable-line max-len
-=======
-      this.listeners[message.name].forEach(listener => listener.call(null, message.payload, message.name, message.id))
->>>>>>> 7520c38e
+      this.listeners[message.name].forEach(listener => Promise.resolve(listener.call(this, message.payload, message.name, message.id))) // eslint-disable-line max-len
     }
   }
 
